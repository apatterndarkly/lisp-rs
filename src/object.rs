--- conflicted
+++ resolved
@@ -9,14 +9,9 @@
     Bool(bool),
     String(String),
     Symbol(String),
-<<<<<<< HEAD
-    Lambda(Vec<String>, Vec<Object>),
-    List(Vec<Object>),
     ListData(Vec<Object>),
-=======
     Lambda(Vec<String>, Rc<Vec<Object>>),
     List(Rc<Vec<Object>>),
->>>>>>> 2fa160df
 }
 
 impl fmt::Display for Object {
